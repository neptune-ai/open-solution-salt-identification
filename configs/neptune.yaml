project: USERNAME/PROJECT_NAME

name: tgs_salt_identification_challenge
tags: [solution-1]

metric:
  channel: 'IOUT'
  goal: maximize

#Comment out if not in Cloud Environment
#pip-requirements-file: requirements.txt

exclude:
  - .git
  - .idea
  - .ipynb_checkpoints
  - output
  - imgs
  - neptune.log
  - offline_job.log
  - notebooks

parameters:
# Data Paths
  train_images_dir: /path/to/data
  test_images_dir: /path/to/data
  meta_dir: /path/to/data
  depths_filepath: /path/to/data
  experiment_dir: /path/to/work/dir

  # Execution
  overwrite: 1
  num_workers: 4
  num_threads: 4
  kaggle_message: 'solution-1'
  image_source: disk
  pin_memory: 1
  loader_mode: resize
  pad_method: symmetric
  target_format: 'png'
  dev_mode_size: 20
  n_cv_splits: 10
  shuffle: 1

  # General parameters
  image_h: 128
  image_w: 128
  image_channels: 3

  # U-Net parameters
  unet_output_channels: 2
  unet_activation: 'sigmoid'
  encoder: ResNet34

  # U-Net from scratch parameters
  nr_unet_outputs: 1
  n_filters: 16
  conv_kernel: 3
  pool_kernel: 3
  pool_stride: 2
  repeat_blocks: 4

<<<<<<< HEAD
  # Loss
  dice_weight: 0.2
  bce_weight: 0.9

# Training schedule
=======
  # Training schedule
>>>>>>> bfadcbfa
  epochs_nr: 10000
  batch_size_train: 64
  batch_size_inference: 64
  lr: 0.0001
  momentum: 0.9
  gamma: 1.0
  patience: 20
  validation_metric_name: 'iout'
  minimize_validation_metric: 0

  # Regularization
  use_batch_norm: 1
  l2_reg_conv: 0.0001
  l2_reg_dense: 0.0
  dropout_conv: 0.1
  dropout_dense: 0.0

  # Postprocessing
  threshold_masks: 0.5
  tta_aggregation_method: mean<|MERGE_RESOLUTION|>--- conflicted
+++ resolved
@@ -60,15 +60,7 @@
   pool_stride: 2
   repeat_blocks: 4
 
-<<<<<<< HEAD
-  # Loss
-  dice_weight: 0.2
-  bce_weight: 0.9
-
-# Training schedule
-=======
   # Training schedule
->>>>>>> bfadcbfa
   epochs_nr: 10000
   batch_size_train: 64
   batch_size_inference: 64
